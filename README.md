--- conflicted
+++ resolved
@@ -98,12 +98,8 @@
    pip3 install -e .
    ```
 
-<<<<<<< HEAD
 4. Generate code (rerun anytime the Core changes)
-=======
-4. Generate code (rerun anytime the Core changes)  
     Refer to [troubleshooting.md](https://github.com/opendifferentialprivacy/whitenoise-core/blob/develop/troubleshooting.md) if necessary.
->>>>>>> be4e46e5
     ```shell script
     export WN_DEBUG=true # optional- for faster compilation and slower execution
     python3 scripts/code_generation.py
