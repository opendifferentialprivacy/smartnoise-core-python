--- conflicted
+++ resolved
@@ -15,15 +15,7 @@
 from opendp.smartnoise.network.optimizer import PrivacyAccountant
 from scripts.pums_downloader import get_pums_data_path, download_pums_data, datasets
 
-<<<<<<< HEAD
 # defaults to predicting ambulatory difficulty based on age, weight and cognitive difficulty
-# JWTR: means of transportation to work
-# WKHP: usual hours worked per week, past 12 months
-# WKW: number of weeks worked, past 12 months
-# HINS4: receiving medicare benefits
-predictors = ['JWTR', 'WKHP', 'WKW']
-target = 'HINS4'
-=======
 ACTIVE_PROBLEM = 'ambulatory'
 
 problem = {
@@ -36,14 +28,25 @@
         'description': 'predict marital status as a function of income and education',
         'predictors': ['PERNP', 'SCHL'],
         'target': 'MAR'
+    },
+    'medicare': {
+        'description': 'predict medicare status based on mode of transporation to work (JWTR), '
+                       'hours worked per week (WKHP), and number of weeks worked in past 12 months (WKW)',
+        'predictors': ['JWTR', 'WKHP', 'WKW'],
+        'target': 'HINS4'
     }
 }[ACTIVE_PROBLEM]
->>>>>>> dd82afed
 
 debug = True
 
 
 def printf(x, force=False):
+    """
+    overkill flushing
+    :param x:
+    :param force:
+    :return:
+    """
     if debug or force:
         print(x, flush=True)
         sys.stdout.flush()
@@ -286,9 +289,5 @@
 
 
 if __name__ == "__main__":
-<<<<<<< HEAD
-    run()
-=======
     print("Rank | Epoch | Accuracy | Loss")
-    main(worker=run_pums_worker)
->>>>>>> dd82afed
+    main(worker=run_pums_worker)